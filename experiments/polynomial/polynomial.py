import logging

import os.path

import torch
from torch import optim
from torch.optim.lr_scheduler import ExponentialLR
from torch.utils.data import DataLoader
from tqdm import trange, tqdm

from .dynamics import Polynomial, PolynomialUpdate, BoundPolynomialUpdate
from .partitioning import polynomial_partitioning, plot_partitioning
from .plot import plot_bounds_2d

from learned_cbf.certifier import NeuralSBFCertifier, SplittingNeuralSBFCertifier
from learned_cbf.learner import AdversarialNeuralSBF, EmpiricalNeuralSBF
from learned_cbf.networks import FCNNBarrierNetwork
from learned_cbf.discretization import ButcherTableau, BoundButcherTableau
from learned_cbf.bounds import LearnedCBFBoundModelFactory
from learned_cbf.dataset import StochasticSystemDataset
from learned_cbf.monte_carlo import monte_carlo_simulation

logger = logging.getLogger(__name__)


def step(robust_learner, empirical_learner, optimizer, partitioning, kappa, epoch):
    optimizer.zero_grad(set_to_none=True)

    loss = 0.5 * empirical_learner.loss(partitioning, kappa) + 0.5 * robust_learner.loss(partitioning, kappa, method='crown_ibp_interval')

    loss.backward()
    torch.nn.utils.clip_grad_norm_(robust_learner.parameters(), 1.0)
    optimizer.step()


@torch.no_grad()
def test_method(certifier, method, batch_size, kappa=None):
    loss_barrier = certifier.barrier_violation(method=method, batch_size=batch_size)
    unsafety_prob, beta, gamma = certifier.unsafety_prob(return_beta_gamma=True, method=method, batch_size=batch_size)

    loss_barrier, unsafety_prob = loss_barrier.item(), unsafety_prob.item()
    beta, gamma = beta.item(), gamma.item()
    msg = f'[{method.upper()}] certification: ({loss_barrier:>.10f}/{unsafety_prob:>7f}), gamma: {gamma:>7f}, beta: {beta:>7f}'
    if kappa is not None:
        msg += f', kappa: {kappa:>4f}'
    logger.info(msg)


@torch.no_grad()
def test(certifier, test_config, kappa=None):
    # test_method(certifier, method='ibp', batch_size=test_config['ibp_batch_size'], kappa=kappa)
    # test_method(certifier, method='crown_ibp_crown_ibp_interval', batch_size=test_config['crown_ibp_batch_size'], kappa=kappa)
    test_method(certifier, method='optimal', batch_size=test_config['crown_ibp_batch_size'], kappa=kappa)


def train(robust_learner, empirical_learner, certifier, args, config):
    logger.info('Starting training')
    test(certifier, config['test'])

    dataset = StochasticSystemDataset(config['training'], robust_learner.dynamics)
    dataloader = DataLoader(dataset, batch_size=None, num_workers=8)

    # empirical_learner = EmpiricalNeuralSBF(learner.barrier, learner.dynamics, learner.horizon)

<<<<<<< HEAD
    optimizer = optim.Adam(robust_learner.barrier.parameters(), lr=1e-3)
=======
    optimizer = optim.Adam(learner.barrier.parameters(), lr=1e-3)
>>>>>>> 1c2d0380
    scheduler = ExponentialLR(optimizer, gamma=0.97)
    kappa = 1.0

    for epoch in trange(config['training']['epochs'], desc='Epoch', colour='red', position=0, leave=False):
        for partitioning in tqdm(dataloader, desc='Iteration', colour='red', position=1, leave=False):
            # plot_partitioning(partitioning)

            partitioning = partitioning.to(args.device)

            # if epoch < config['training']['empirical_epochs']:
            #     step(empirical_learner, optimizer, partitioning, kappa, epoch)
            # else:
            step(robust_learner, empirical_learner, optimizer, partitioning, kappa, epoch)

        if epoch % config['training']['test_every'] == config['training']['test_every'] - 1:
            test(certifier, config['test'], kappa)
            save(robust_learner, args, epoch)

        scheduler.step()
        kappa *= 0.95

    while not certifier.certify(method='optimal', batch_size=config['test']['ibp_batch_size']):
        logger.info(f'Current violation: {certifier.barrier_violation(method="optimal", batch_size=config["test"]["ibp_batch_size"])}')
        for partitioning in tqdm(dataloader, desc='Iteration', colour='red', position=1, leave=False):
            # plot_partitioning(partitioning)

            partitioning = partitioning.to(args.device)
            step(learner, optimizer, partitioning, 0.0, config['training']['epochs'])

    logger.info('Training complete')


def save(learner, args, state):
    folder = os.path.dirname(args.save_path)
    os.makedirs(folder, exist_ok=True)

    path = args.save_path.format(state=state)

    torch.save(learner.state_dict(), path)


def polynomial_main(args, config):
    logger.info('Constructing model')
    dynamics = Polynomial(config['dynamics']).to(args.device)

    if config['experiment_type'] == 'barrier_function':
        factory = LearnedCBFBoundModelFactory()
        factory.register(PolynomialUpdate, BoundPolynomialUpdate)
        factory.register(ButcherTableau, BoundButcherTableau)

        barrier = FCNNBarrierNetwork(network_config=config['model']).to(args.device)
        partitioning = polynomial_partitioning(config, dynamics).to(args.device)
        robust_learner = AdversarialNeuralSBF(barrier, dynamics, factory, horizon=config['dynamics']['horizon']).to(args.device)
        empirical_learner = EmpiricalNeuralSBF(barrier, dynamics, horizon=config['dynamics']['horizon']).to(args.device)
        certifier = SplittingNeuralSBFCertifier(barrier, dynamics, factory, partitioning, horizon=config['dynamics']['horizon']).to(args.device)

        # learner.load_state_dict(torch.load(args.save_path))

        train(robust_learner, empirical_learner, certifier, args, config)
        save(robust_learner, args, 'final')
        test(certifier, config['test'])

        plot_bounds_2d(barrier, dynamics, args, config)
    elif config['experiment_type'] == 'monte_carlo':
        monte_carlo_simulation(args, dynamics, config)
    else:
        raise ValueError('Invalid experiment type')<|MERGE_RESOLUTION|>--- conflicted
+++ resolved
@@ -60,13 +60,7 @@
     dataset = StochasticSystemDataset(config['training'], robust_learner.dynamics)
     dataloader = DataLoader(dataset, batch_size=None, num_workers=8)
 
-    # empirical_learner = EmpiricalNeuralSBF(learner.barrier, learner.dynamics, learner.horizon)
-
-<<<<<<< HEAD
     optimizer = optim.Adam(robust_learner.barrier.parameters(), lr=1e-3)
-=======
-    optimizer = optim.Adam(learner.barrier.parameters(), lr=1e-3)
->>>>>>> 1c2d0380
     scheduler = ExponentialLR(optimizer, gamma=0.97)
     kappa = 1.0
 
@@ -76,9 +70,6 @@
 
             partitioning = partitioning.to(args.device)
 
-            # if epoch < config['training']['empirical_epochs']:
-            #     step(empirical_learner, optimizer, partitioning, kappa, epoch)
-            # else:
             step(robust_learner, empirical_learner, optimizer, partitioning, kappa, epoch)
 
         if epoch % config['training']['test_every'] == config['training']['test_every'] - 1:
